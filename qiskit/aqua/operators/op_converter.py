--- conflicted
+++ resolved
@@ -132,12 +132,8 @@
         kwargs: other setting for `grouping_func` function
 
     Returns:
-<<<<<<< HEAD
         TPBGroupedWeightedPauliOperator: the converted tesnor-product-basis grouped weighted
                                          pauli operator
-=======
-        TPBGroupedWeightedPauliOperator: the converted tensor-product-basis grouped weighted pauli operator
->>>>>>> 66a13bbb
     """
     if operator.__class__ == WeightedPauliOperator:
         return grouping_func(operator, **kwargs)
